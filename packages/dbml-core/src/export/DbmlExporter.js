--- conflicted
+++ resolved
@@ -198,7 +198,6 @@
           ? `"${model.schemas[ref.schemaId].name}".` : ''}"${ref.name}"`;
       }
       line += ':';
-<<<<<<< HEAD
       line += `${shouldPrintSchema(refEndpointSchema, model)
         ? `"${refEndpointSchema.name}".` : ''}"${refEndpointTable.name}"."${refEndpointField.name}" `;
 
@@ -206,11 +205,7 @@
       const foreignEndpointTable = model.tables[foreignEndpointField.tableId];
       const foreignEndpointSchema = model.schemas[foreignEndpointTable.schemaId];
 
-      if (foreignEndpoint === '1') line += '- ';
-=======
-      line += `"${refEndpoint.tableName}"."${refEndpoint.fieldName}" `;
       if (foreignEndpoint.relation === '1') line += '- ';
->>>>>>> 707a4cae
       else line += '< ';
       line += `${shouldPrintSchema(foreignEndpointSchema, model)
         ? `"${foreignEndpointSchema.name}".` : ''}"${foreignEndpointTable.name}"."${foreignEndpointField.name}"`;
