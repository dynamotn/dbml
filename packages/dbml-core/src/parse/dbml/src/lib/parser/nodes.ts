--- conflicted
+++ resolved
@@ -1,8 +1,4 @@
-<<<<<<< HEAD
 import _ from 'lodash';
-=======
-import { findEnd, last } from '../utils';
->>>>>>> c66831f0
 import { SyntaxToken } from '../lexer/tokens';
 import { NodeSymbol } from '../analyzer/symbol/symbols';
 import { Position } from '../types';
@@ -111,7 +107,6 @@
 export class ProgramNode extends SyntaxNode {
   body: ElementDeclarationNode[];
 
-<<<<<<< HEAD
   eof?: SyntaxToken;
 
   constructor(
@@ -119,15 +114,6 @@
     id: SyntaxNodeId,
   ) {
     super(id, SyntaxNodeKind.PROGRAM, [...body, eof]);
-=======
-  eof: SyntaxToken;
-
-  symbol?: NodeSymbol;
-
-  constructor({ body, eof }: { body: ElementDeclarationNode[]; eof: SyntaxToken }) {
-    this.start = 0;
-    this.end = eof.offset;
->>>>>>> c66831f0
     this.body = body;
     this.eof = eof;
   }
@@ -186,8 +172,6 @@
       throw new Error('If an element has a simple body, it must be a function application node');
     }
 
-<<<<<<< HEAD
-=======
   parentElement?: ElementDeclarationNode | ProgramNode;
 
   constructor({
@@ -209,7 +193,6 @@
   }) {
     this.start = type.offset;
     this.end = body.end;
->>>>>>> c66831f0
     this.type = type;
     this.name = name;
     this.as = as;
