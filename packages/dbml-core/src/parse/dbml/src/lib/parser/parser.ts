--- conflicted
+++ resolved
@@ -1,27 +1,15 @@
-<<<<<<< HEAD
 import _ from 'lodash';
 import {
   convertFuncAppToElem,
   createDummyOperand,
   isAsKeyword,
   isDummyOperand,
-=======
-import {
-  canBuildAttributeNode,
-  convertFuncAppToElem,
-  isAsKeyword,
-  isInvalidToken,
->>>>>>> c66831f0
   markInvalid,
 } from './utils';
 import { CompileError, CompileErrorCode } from '../errors';
 import { SyntaxToken, SyntaxTokenKind, isOpToken } from '../lexer/tokens';
 import Report from '../report';
 import { ParsingContext, ParsingContextStack } from './contextStack';
-<<<<<<< HEAD
-=======
-import { last } from '../utils';
->>>>>>> c66831f0
 import {
   AttributeNode,
   BlockExpressionNode,
@@ -146,11 +134,7 @@
   // If any tokens are discarded, the error message is logged
   // Return whether the token of one of the listed kinds are eventually reached
   private discardUntil(message: string, ...kind: SyntaxTokenKind[]): boolean {
-<<<<<<< HEAD
     if (this.isAtEnd() || !this.check(...kind)) {
-=======
-    if (!this.check(...kind)) {
->>>>>>> c66831f0
       markInvalid(this.peek());
       this.logError(this.advance(), CompileErrorCode.UNEXPECTED_TOKEN, message);
       while (!this.isAtEnd() && !this.check(...kind)) {
@@ -163,7 +147,6 @@
     return true;
   }
 
-<<<<<<< HEAD
   private gatherInvalid() {
     const tokens: SyntaxToken[] = [];
 
@@ -250,25 +233,6 @@
       if (!this.canHandle(e) || !synchronizeCallback) {
         throw new PartialParsingError(e.token, constructPartial(e.partialNode), e.handlerContext);
       }
-
-=======
-  private markInvalidFrom(start: number) {
-    for (let i = start; i < this.current; i += 1) {
-      markInvalid(this.tokens[i]);
-    }
-  }
-
-  // Call a node parsing callback
-  // If an error occurs, `this.contextStack.synchronizeHook`
-  // will determine the appropriate ParsingContext to handle the error
-  // If the current context is the one capable
-  // mark all pending tokens as invalid - the one from which we started parsing this node
-  // and then synchronize
-  private synchronize(parsingCallback: () => void, synchronizeCallback: () => void) {
-    const start = this.current;
-    this.contextStack.synchronizeHook(parsingCallback, () => {
-      this.markInvalidFrom(start);
->>>>>>> c66831f0
       synchronizeCallback();
     }
   }
@@ -297,11 +261,7 @@
   parse(): Report<ProgramNode, CompileError> {
     const body = this.program();
     const eof = this.advance();
-<<<<<<< HEAD
     const program = this.nodeFactory.create(ProgramNode, { body, eof });
-=======
-    const program = new ProgramNode({ body, eof });
->>>>>>> c66831f0
     this.gatherInvalid();
 
     return new Report(program, this.errors);
@@ -312,7 +272,6 @@
   private program() {
     const body: ElementDeclarationNode[] = [];
     while (!this.isAtEnd()) {
-<<<<<<< HEAD
       try {
         const elem = this.elementDeclaration();
         body.push(elem);
@@ -323,9 +282,6 @@
         body.push(e.partialNode);
         this.synchronizeProgram();
       }
-=======
-      this.synchronize(() => body.push(this.elementDeclaration()), this.synchronizeProgram);
->>>>>>> c66831f0
     }
 
     return body;
@@ -343,7 +299,6 @@
 
   /* Parsing and synchronizing top-level ElementDeclarationNode */
 
-<<<<<<< HEAD
   private elementDeclaration(): ElementDeclarationNode {
     const args: {
       type: SyntaxToken | undefined;
@@ -374,11 +329,6 @@
         this.synchronizeElementDeclarationName,
       );
     }
-=======
-  private elementDeclaration() {
-    this.consume('Expect an identifier', SyntaxTokenKind.IDENTIFIER);
-    const type = this.previous();
->>>>>>> c66831f0
 
     if (isAsKeyword(this.peek())) {
       args.as = this.advance();
@@ -396,7 +346,6 @@
       }
     }
 
-<<<<<<< HEAD
     this.synchAssignWrap(
       () => (this.check(SyntaxTokenKind.LBRACKET) ? this.listExpression() : undefined),
       (value) => {
@@ -404,14 +353,6 @@
       },
       buildElement,
     );
-=======
-    this.discardUntil(
-      "Expect an opening brace '{' or a colon ':'",
-      SyntaxTokenKind.LBRACE,
-      SyntaxTokenKind.COLON,
-    );
-    const { bodyColon, body } = this.elementDeclarationBody();
->>>>>>> c66831f0
 
     if (
       !this.discardUntil(
@@ -423,7 +364,6 @@
       return buildElement();
     }
 
-<<<<<<< HEAD
     if (this.match(SyntaxTokenKind.COLON)) {
       args.bodyColon = this.previous();
       this.synchAssignWrap(
@@ -440,15 +380,6 @@
           args.body = value;
         },
         buildElement,
-=======
-  private elementDeclarationName(): NormalExpressionNode | undefined {
-    let name: NormalExpressionNode | undefined;
-    if (!this.check(SyntaxTokenKind.COLON, SyntaxTokenKind.LBRACE, SyntaxTokenKind.LBRACKET)) {
-      this.synchronize(
-        // eslint-disable-next-line no-return-assign
-        () => (name = this.normalExpression()),
-        this.synchronizeElementDeclarationName,
->>>>>>> c66831f0
       );
     }
 
@@ -469,30 +400,6 @@
     }
   };
 
-<<<<<<< HEAD
-=======
-  private elementDeclarationAlias(): {
-    as?: SyntaxToken;
-    alias?: NormalExpressionNode;
-  } {
-    let as: SyntaxToken | undefined;
-    let alias: NormalExpressionNode | undefined;
-
-    if (isAsKeyword(this.peek())) {
-      as = this.advance();
-      if (!this.check(SyntaxTokenKind.COLON, SyntaxTokenKind.LBRACE, SyntaxTokenKind.LBRACKET)) {
-        this.synchronize(
-          // eslint-disable-next-line no-return-assign
-          () => (alias = this.normalExpression()),
-          this.synchronizeElementDeclarationAlias,
-        );
-      }
-    }
-
-    return { as, alias };
-  }
-
->>>>>>> c66831f0
   private synchronizeElementDeclarationAlias = () => {
     while (!this.isAtEnd()) {
       const token = this.peek();
@@ -512,7 +419,6 @@
   //    Note: 'This is a note'  // fieldDeclaration() handles this
   //  }
   private fieldDeclaration(): ElementDeclarationNode {
-<<<<<<< HEAD
     const args: {
       type: SyntaxToken | undefined;
       name: NormalExpressionNode | undefined;
@@ -542,13 +448,6 @@
       },
       buildElement,
     );
-=======
-    this.consume('Expect an identifier', SyntaxTokenKind.IDENTIFIER);
-    const type = this.previous();
-    this.consume("Expect a colon ':'", SyntaxTokenKind.COLON);
-    const bodyColon = this.previous();
-    const body = this.expression();
->>>>>>> c66831f0
 
     return this.nodeFactory.create(ElementDeclarationNode, args);
   }
@@ -591,16 +490,9 @@
       return buildExpression();
     }
 
-<<<<<<< HEAD
     let prevNode = args.callee!;
     while (!this.shouldStopExpression()) {
       if (!hasTrailingSpaces(this.previous())) {
-=======
-    let prevNode = callee;
-
-    while (!this.isAtEnd() && !this.shouldStopExpression()) {
-      if (!this.hasTrailingSpaces(this.previous())) {
->>>>>>> c66831f0
         this.logError(prevNode, CompileErrorCode.MISSING_SPACES, 'Expect a following space');
       }
 
@@ -639,30 +531,7 @@
 
   // Pratt's parsing algorithm
   private expression_bp(mbp: number): NormalExpressionNode {
-<<<<<<< HEAD
     let leftExpression: NormalExpressionNode = this.leftExpression_bp();
-=======
-    let leftExpression: NormalExpressionNode | undefined;
-
-    if (isOpToken(this.peek())) {
-      const prefixOp = this.peek();
-      const opPrefixPower = prefixBindingPower(prefixOp);
-
-      if (opPrefixPower.right === null) {
-        this.logAndThrowError(
-          prefixOp,
-          CompileErrorCode.UNKNOWN_PREFIX_OP,
-          `Unexpected prefix '${prefixOp.value}' in an expression`,
-        );
-      }
-
-      this.advance();
-      const prefixExpression = this.expression_bp(opPrefixPower.right);
-      leftExpression = new PrefixExpressionNode({ op: prefixOp, expression: prefixExpression });
-    } else {
-      leftExpression = this.extractOperand();
-    }
->>>>>>> c66831f0
 
     while (!this.isAtEnd()) {
       const token = this.peek();
@@ -866,7 +735,6 @@
       this.synchronizeBlock,
     );
 
-<<<<<<< HEAD
     while (!this.isAtEnd() && !this.check(SyntaxTokenKind.RBRACE)) {
       this.synchAssignWrap(
         () => (this.canBeField() ? this.fieldDeclaration() : this.expression()),
@@ -875,19 +743,6 @@
         this.synchronizeBlock,
       );
     }
-=======
-    this.consume("Expect an opening brace '{'", SyntaxTokenKind.LBRACE);
-    const blockOpenBrace = this.previous();
-    while (!this.isAtEnd() && !this.check(SyntaxTokenKind.RBRACE)) {
-      if (this.canBeField()) {
-        body.push(this.fieldDeclaration());
-      } else {
-        this.synchronize(() => body.push(this.expression()), this.synchronizeBlock);
-      }
-    }
-    this.consume("Expect a closing brace '}'", SyntaxTokenKind.RBRACE);
-    const blockCloseBrace = this.previous();
->>>>>>> c66831f0
 
     this.synchAssignWrap(
       () => this.consumeReturn("Expect a closing brace '}'", SyntaxTokenKind.RBRACE),
@@ -967,7 +822,6 @@
   /* Parsing and synchronizing TupleExpression */
 
   private tupleExpression = this.contextStack.withContextDo(ParsingContext.GroupExpression, () => {
-<<<<<<< HEAD
     const args: {
       tupleOpenParen: SyntaxToken | undefined;
       elementList: NormalExpressionNode[];
@@ -1022,28 +876,6 @@
         args.tupleCloseParen = value;
       },
       buildTuple,
-=======
-    const elementList: NormalExpressionNode[] = [];
-    const commaList: SyntaxToken[] = [];
-
-    this.consume("Expect an opening parenthese '('", SyntaxTokenKind.LPAREN);
-    const tupleOpenParen = this.previous();
-
-    if (!this.isAtEnd() && !this.check(SyntaxTokenKind.RPAREN)) {
-      this.synchronize(() => elementList.push(this.normalExpression()), this.synchronizeTuple);
-    }
-
-    while (!this.isAtEnd() && !this.check(SyntaxTokenKind.RPAREN)) {
-      this.synchronize(() => {
-        this.consume("Expect a comma ','", SyntaxTokenKind.COMMA);
-        commaList.push(this.previous());
-        elementList.push(this.normalExpression());
-      }, this.synchronizeTuple);
-    }
-
-    this.synchronize(
-      () => this.consume("Expect a closing parenthese ')'", SyntaxTokenKind.RPAREN),
->>>>>>> c66831f0
       this.synchronizeTuple,
     );
 
@@ -1064,7 +896,6 @@
   /* Parsing and synchronizing ListExpression */
 
   private listExpression = this.contextStack.withContextDo(ParsingContext.ListExpression, () => {
-<<<<<<< HEAD
     const args: {
       listOpenBracket: SyntaxToken | undefined;
       elementList: AttributeNode[];
@@ -1081,13 +912,6 @@
       buildList,
       this.synchronizeList,
     );
-=======
-    this.consume("Expect a closing bracket '['", SyntaxTokenKind.LBRACKET);
-    const listOpenBracket = this.previous();
-
-    const elementList: AttributeNode[] = [];
-    const commaList: SyntaxToken[] = [];
->>>>>>> c66831f0
 
     if (!this.isAtEnd() && !this.check(SyntaxTokenKind.RBRACKET)) {
       this.synchAssignWrap(
@@ -1099,7 +923,6 @@
     }
 
     while (!this.isAtEnd() && !this.check(SyntaxTokenKind.RBRACKET)) {
-<<<<<<< HEAD
       this.synchWrap(
         () => {
           args.commaList.push(this.consumeReturn("Expect a comma ','", SyntaxTokenKind.COMMA));
@@ -1117,20 +940,6 @@
         args.listCloseBracket = value;
       },
       buildList,
-=======
-      this.synchronize(() => {
-        this.consume("Expect a comma ','", SyntaxTokenKind.COMMA);
-        commaList.push(this.previous());
-        const attribute = this.attribute();
-        if (attribute) {
-          elementList.push(attribute);
-        }
-      }, this.synchronizeList);
-    }
-
-    this.synchronize(
-      () => this.consume("Expect a closing bracket ']'", SyntaxTokenKind.RBRACKET),
->>>>>>> c66831f0
       this.synchronizeList,
     );
 
@@ -1175,36 +984,11 @@
     }
 
     if (this.match(SyntaxTokenKind.COLON)) {
-<<<<<<< HEAD
       args.colon = this.previous();
       args.value = this.attributeValue();
     }
 
     return this.nodeFactory.create(AttributeNode, args);
-=======
-      colon = this.previous();
-      value = this.attributeValue();
-    }
-
-    if (!canBuildAttributeNode(name, colon, value)) {
-      markInvalid(name);
-      markInvalid(colon);
-      markInvalid(value);
-
-      return undefined;
-    }
-
-    return new AttributeNode({ name, colon, value });
-  }
-
-  private attributeName(): IdentiferStreamNode | undefined {
-    let name: IdentiferStreamNode | undefined;
-    this.synchronize(() => {
-      name = this.extractIdentifierStream();
-    }, this.synchronizeAttributeName);
-
-    return name;
->>>>>>> c66831f0
   }
 
   private synchronizeAttributeName = () => {
@@ -1220,7 +1004,6 @@
 
   private attributeValue(): NormalExpressionNode | IdentiferStreamNode {
     let value: NormalExpressionNode | IdentiferStreamNode | undefined;
-<<<<<<< HEAD
     this.synchAssignWrap(
       () =>
         (this.peek().kind === SyntaxTokenKind.IDENTIFIER &&
@@ -1233,19 +1016,6 @@
       () => value as any,
       this.synchronizeAttributeValue,
     );
-=======
-    this.synchronize(() => {
-      if (
-        this.peek().kind === SyntaxTokenKind.IDENTIFIER &&
-        this.peek(1).kind === SyntaxTokenKind.IDENTIFIER
-      ) {
-        value = this.extractIdentifierStream();
-      } else {
-        value = this.normalExpression();
-      }
-    }, this.synchronizeAttributeValue);
->>>>>>> c66831f0
-
     return value as any;
   }
 
@@ -1273,7 +1043,6 @@
           SyntaxTokenKind.NUMERIC_LITERAL,
         )
       ) {
-<<<<<<< HEAD
         markInvalid(this.previous());
         this.logError(this.previous(), CompileErrorCode.UNEXPECTED_TOKEN, 'Expect an identifier');
       } else {
@@ -1282,12 +1051,6 @@
           (value) => value && identifiers.push(value),
           () => this.nodeFactory.create(IdentiferStreamNode, { identifiers }),
         );
-=======
-        this.logError(this.previous(), CompileErrorCode.UNEXPECTED_TOKEN, 'Expect an identifier');
-      } else {
-        this.consume('Expect an identifier', SyntaxTokenKind.IDENTIFIER);
-        identifiers.push(this.previous());
->>>>>>> c66831f0
       }
     }
 
@@ -1297,19 +1060,6 @@
   private logError(nodeOrToken: SyntaxToken | SyntaxNode, code: CompileErrorCode, message: string) {
     this.errors.push(new CompileError(code, message, nodeOrToken));
   }
-<<<<<<< HEAD
-=======
-
-  private logAndThrowError(
-    nodeOrToken: SyntaxToken | SyntaxNode,
-    code: CompileErrorCode,
-    message: string,
-  ): never {
-    const e = new CompileError(code, message, nodeOrToken);
-    this.errors.push(e);
-    throw e;
-  }
->>>>>>> c66831f0
 }
 
 const infixBindingPowerMap: {
