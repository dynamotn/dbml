import _ from 'lodash';
import { SyntaxToken, SyntaxTokenKind } from '../lexer/tokens';
import { None, Option, Some } from '../option';
import { alternateLists } from '../utils';
import NodeFactory from './factory';
import {
  AttributeNode,
  BlockExpressionNode,
  CallExpressionNode,
  ElementDeclarationNode,
  ExpressionNode,
  FunctionApplicationNode,
  FunctionExpressionNode,
  GroupExpressionNode,
  IdentiferStreamNode,
  InfixExpressionNode,
  ListExpressionNode,
  LiteralNode,
  NormalExpressionNode,
  PostfixExpressionNode,
  PrefixExpressionNode,
  PrimaryExpressionNode,
<<<<<<< HEAD
  ProgramNode,
=======
>>>>>>> c66831f0
  SyntaxNode,
  TupleExpressionNode,
  VariableNode,
} from './nodes';

// Try to interpret a function application as an element
export function convertFuncAppToElem(
  callee: ExpressionNode | undefined,
  args: NormalExpressionNode[],
  factory: NodeFactory,
): Option<ElementDeclarationNode> {
  if (!callee || !isExpressionAnIdentifierNode(callee) || args.length === 0) {
    return new None();
  }
  const cpArgs = [...args];

  const type = extractVariableNode(callee).unwrap();

  const body = cpArgs.pop();
  if (!(body instanceof BlockExpressionNode)) {
    return new None();
  }

  const attributeList =
    _.last(cpArgs) instanceof ListExpressionNode ? (cpArgs.pop() as ListExpressionNode) : undefined;

  if (cpArgs.length === 3 && extractVariableNode(cpArgs[1]).unwrap().value === 'as') {
    return new Some(
      factory.create(ElementDeclarationNode, {
        type,
        name: cpArgs[0],
        as: extractVariableNode(cpArgs[1]).unwrap(),
        alias: cpArgs[2],
        attributeList,
        body,
      }),
    );
  }

  if (cpArgs.length === 1) {
    return new Some(
      factory.create(ElementDeclarationNode, {
        type,
        name: cpArgs[0],
        attributeList,
        body,
      }),
    );
  }

  if (cpArgs.length === 0) {
    return new Some(
      factory.create(ElementDeclarationNode, {
        type,
        attributeList,
        body,
      }),
    );
  }

  return new None();
}

// Check if a token is an `as` keyword
export function isAsKeyword(
  token: SyntaxToken,
): token is SyntaxToken & { kind: SyntaxTokenKind.IDENTIFIER; value: 'as' } {
  return token.kind === SyntaxTokenKind.IDENTIFIER && token.value === 'as';
}

export function markInvalid(nodeOrToken?: SyntaxNode | SyntaxToken) {
  if (!nodeOrToken) {
    return;
  }

  if (nodeOrToken instanceof SyntaxToken) {
    markInvalidToken(nodeOrToken);
  } else {
    markInvalidNode(nodeOrToken);
  }
}

function markInvalidToken(token: SyntaxToken) {
  if (token.kind === SyntaxTokenKind.EOF) {
    return;
  }
  // eslint-disable-next-line no-param-reassign
  token.isInvalid = true;
}

function markInvalidNode(node: SyntaxNode) {
  if (node instanceof ElementDeclarationNode) {
    markInvalid(node.type);
    markInvalid(node.name);
    markInvalid(node.as);
    markInvalid(node.alias);
    markInvalid(node.bodyColon);
    markInvalid(node.attributeList);
    markInvalid(node.body);
  } else if (node instanceof IdentiferStreamNode) {
    node.identifiers.forEach(markInvalid);
  } else if (node instanceof AttributeNode) {
    markInvalid(node.name);
    markInvalid(node.colon);
    markInvalid(node.value);
  } else if (node instanceof PrefixExpressionNode) {
    markInvalid(node.op);
    markInvalid(node.expression);
  } else if (node instanceof InfixExpressionNode) {
    markInvalid(node.leftExpression);
    markInvalid(node.op);
    markInvalid(node.rightExpression);
  } else if (node instanceof PostfixExpressionNode) {
    markInvalid(node.op);
    markInvalid(node.expression);
  } else if (node instanceof BlockExpressionNode) {
    markInvalid(node.blockOpenBrace);
    node.body.forEach(markInvalid);
    markInvalid(node.blockCloseBrace);
  } else if (node instanceof ListExpressionNode) {
    markInvalid(node.listOpenBracket);
    node.commaList.forEach(markInvalid);
    node.elementList.forEach(markInvalid);
    markInvalid(node.listCloseBracket);
  } else if (node instanceof TupleExpressionNode) {
    markInvalid(node.tupleOpenParen);
    node.commaList.forEach(markInvalid);
    node.elementList.forEach(markInvalid);
    markInvalid(node.tupleCloseParen);
  } else if (node instanceof CallExpressionNode) {
    markInvalid(node.callee);
    markInvalid(node.argumentList);
  } else if (node instanceof FunctionApplicationNode) {
    markInvalid(node.callee);
    node.args.forEach(markInvalid);
  } else if (node instanceof PrimaryExpressionNode) {
    markInvalid(node.expression);
  } else if (node instanceof FunctionExpressionNode) {
    markInvalid(node.value);
  } else if (node instanceof VariableNode) {
    markInvalid(node.variable);
  } else if (node instanceof LiteralNode) {
    markInvalid(node.literal);
  } else if (node instanceof GroupExpressionNode) {
    throw new Error('This case is handled by the TupleExpressionNode case');
  } else {
    throw new Error('Unreachable case in markInvalidNode');
  }
}

export function isInvalidToken(token?: SyntaxToken): boolean {
  return !!token?.isInvalid;
}

function filterUndefined(
  ...args: (SyntaxNode | SyntaxToken | undefined)[]
): (SyntaxNode | SyntaxToken)[] {
  return args.filter((v) => v !== undefined) as (SyntaxNode | SyntaxToken)[];
}

export function getMemberChain(node: SyntaxNode): Readonly<(SyntaxNode | SyntaxToken)[]> {
  if (node instanceof ProgramNode) {
    return filterUndefined(...node.body, node.eof);
  }

  if (node instanceof ElementDeclarationNode) {
    return filterUndefined(
      node.type,
      node.name,
      node.as,
      node.alias,
      node.attributeList,
      node.bodyColon,
      node.body,
    );
  }

  if (node instanceof AttributeNode) {
    return filterUndefined(node.name, node.colon, node.value);
  }

  if (node instanceof IdentiferStreamNode) {
    return node.identifiers;
  }

  if (node instanceof LiteralNode) {
    return node.literal ? [node.literal] : [];
  }

  if (node instanceof VariableNode) {
    return filterUndefined(node.variable);
  }

  if (node instanceof PrefixExpressionNode) {
    return filterUndefined(node.op, node.expression);
  }

  if (node instanceof InfixExpressionNode) {
    return filterUndefined(node.leftExpression, node.op, node.rightExpression);
  }

  if (node instanceof PostfixExpressionNode) {
    return filterUndefined(node.expression, node.op);
  }

  if (node instanceof FunctionExpressionNode) {
    return filterUndefined(node.value);
  }

  if (node instanceof FunctionApplicationNode) {
    return filterUndefined(node.callee, ...node.args);
  }

  if (node instanceof BlockExpressionNode) {
    return filterUndefined(node.blockOpenBrace, ...node.body, node.blockCloseBrace);
  }

  if (node instanceof ListExpressionNode) {
    return filterUndefined(
      node.listOpenBracket,
      ...alternateLists(node.elementList, node.commaList),
      node.listCloseBracket,
    );
  }

  if (node instanceof TupleExpressionNode) {
    return filterUndefined(
      node.tupleOpenParen,
      ...alternateLists(node.elementList, node.commaList),
      node.tupleCloseParen,
    );
  }

  if (node instanceof CallExpressionNode) {
    return filterUndefined(node.callee, node.argumentList);
  }

  if (node instanceof PrimaryExpressionNode) {
    return filterUndefined(node.expression);
  }

<<<<<<< HEAD
  if (node instanceof GroupExpressionNode) {
    throw new Error('This case is already handled by TupleExpressionNode');
  }

  throw new Error('Unreachable - no other possible cases');
}

// Return a variable node if it's nested inside a primary expression
export function extractVariableNode(value?: unknown): Option<SyntaxToken> {
  if (isExpressionAVariableNode(value)) {
    return new Some(value.expression.variable);
  }

  return new None();
}

// Return true if an expression node is a primary expression
// with a nested quoted string (", ' or ''')
export function isExpressionAQuotedString(value?: unknown): value is PrimaryExpressionNode &
  (
    | { expression: VariableNode & { variable: SyntaxToken } }
    | {
        expression: LiteralNode & {
          literal: SyntaxToken & { kind: SyntaxTokenKind.STRING_LITERAL };
        };
      }
  ) {
  return (
    value instanceof PrimaryExpressionNode &&
    ((value.expression instanceof VariableNode &&
      value.expression.variable instanceof SyntaxToken) ||
      (value.expression instanceof LiteralNode &&
        value.expression.literal?.kind === SyntaxTokenKind.STRING_LITERAL))
  );
}

// Return true if an expression node is a primary expression
// with a variable node (identifier or a double-quoted string)
export function isExpressionAVariableNode(
  value?: unknown,
): value is PrimaryExpressionNode & { expression: VariableNode & { variable: SyntaxToken } } {
  return (
    value instanceof PrimaryExpressionNode &&
    value.expression instanceof VariableNode &&
    value.expression.variable instanceof SyntaxToken
  );
}

// Return true if an expression node is a primary expression
// with an identifier-like variable node
export function isExpressionAnIdentifierNode(value?: unknown): value is PrimaryExpressionNode & {
  expression: VariableNode & { variable: { kind: SyntaxTokenKind.IDENTIFIER } };
} {
  return (
    value instanceof PrimaryExpressionNode &&
    value.expression instanceof VariableNode &&
    value.expression.variable?.kind === SyntaxTokenKind.IDENTIFIER
  );
}

export function isAccessExpression(node: SyntaxNode): node is InfixExpressionNode & {
  leftExpression: SyntaxNode;
  rightExpression: SyntaxNode;
  op: SyntaxToken & { value: '.' };
} {
  return (
    node instanceof InfixExpressionNode &&
    node.leftExpression instanceof SyntaxNode &&
    node.rightExpression instanceof SyntaxNode &&
    node.op?.value === '.'
  );
}

export function extractStringFromIdentifierStream(stream?: IdentiferStreamNode): Option<string> {
  if (stream === undefined) {
    return new None();
  }
  const name = stream.identifiers.map((identifier) => identifier.value).join(' ');
  if (name === '') {
    return new None();
  }

  return new Some(name);
}

export function createDummyOperand(factory: NodeFactory): SyntaxNode {
  return factory.create(FunctionExpressionNode, {});
}

export function isDummyOperand(node: SyntaxNode): boolean {
  return node instanceof FunctionExpressionNode && node.value === undefined;
=======
  return true;
}

export function markInvalid(nodeOrToken?: SyntaxNode | SyntaxToken) {
  if (!nodeOrToken) {
    return;
  }

  if (nodeOrToken instanceof SyntaxToken) {
    markInvalidToken(nodeOrToken);
  } else {
    markInvalidNode(nodeOrToken);
  }
}

function markInvalidToken(token: SyntaxToken) {
  if (token.kind === SyntaxTokenKind.EOF) {
    return;
  }
  // eslint-disable-next-line no-param-reassign
  token.kind = SyntaxTokenKind.INVALID;
}

function markInvalidNode(node: SyntaxNode) {
  if (node instanceof ElementDeclarationNode) {
    markInvalid(node.type);
    markInvalid(node.name);
    markInvalid(node.as);
    markInvalid(node.alias);
    markInvalid(node.bodyColon);
    markInvalid(node.attributeList);
    markInvalid(node.body);
  } else if (node instanceof IdentiferStreamNode) {
    node.identifiers.forEach(markInvalid);
  } else if (node instanceof AttributeNode) {
    markInvalid(node.name);
    markInvalid(node.colon);
    markInvalid(node.value);
  } else if (node instanceof PrefixExpressionNode) {
    markInvalid(node.op);
    markInvalid(node.expression);
  } else if (node instanceof InfixExpressionNode) {
    markInvalid(node.leftExpression);
    markInvalid(node.op);
    markInvalid(node.rightExpression);
  } else if (node instanceof PostfixExpressionNode) {
    markInvalid(node.op);
    markInvalid(node.expression);
  } else if (node instanceof BlockExpressionNode) {
    markInvalid(node.blockOpenBrace);
    node.body.forEach(markInvalid);
    markInvalid(node.blockCloseBrace);
  } else if (node instanceof ListExpressionNode) {
    markInvalid(node.listOpenBracket);
    node.commaList.forEach(markInvalid);
    node.elementList.forEach(markInvalid);
    markInvalid(node.listCloseBracket);
  } else if (node instanceof TupleExpressionNode) {
    markInvalid(node.tupleOpenParen);
    node.commaList.forEach(markInvalid);
    node.elementList.forEach(markInvalid);
    markInvalid(node.tupleCloseParen);
  } else if (node instanceof CallExpressionNode) {
    markInvalid(node.callee);
    markInvalid(node.argumentList);
  } else if (node instanceof FunctionApplicationNode) {
    markInvalid(node.callee);
    node.args.forEach(markInvalid);
  } else if (node instanceof PrimaryExpressionNode) {
    markInvalid(node.expression);
  } else if (node instanceof FunctionExpressionNode) {
    markInvalid(node.value);
  } else if (node instanceof VariableNode) {
    markInvalid(node.variable);
  } else if (node instanceof LiteralNode) {
    markInvalid(node.literal);
  } else if (node instanceof GroupExpressionNode) {
    throw new Error('This case is handled by the TupleExpressionNode case');
  } else {
    throw new Error('Unreachable case in markInvalidNode');
  }
}

export function isInvalidToken(token?: SyntaxToken): boolean {
  return token?.kind === SyntaxTokenKind.INVALID;
>>>>>>> c66831f0
}<|MERGE_RESOLUTION|>--- conflicted
+++ resolved
@@ -20,10 +20,7 @@
   PostfixExpressionNode,
   PrefixExpressionNode,
   PrimaryExpressionNode,
-<<<<<<< HEAD
   ProgramNode,
-=======
->>>>>>> c66831f0
   SyntaxNode,
   TupleExpressionNode,
   VariableNode,
@@ -265,7 +262,6 @@
     return filterUndefined(node.expression);
   }
 
-<<<<<<< HEAD
   if (node instanceof GroupExpressionNode) {
     throw new Error('This case is already handled by TupleExpressionNode');
   }
@@ -357,8 +353,6 @@
 
 export function isDummyOperand(node: SyntaxNode): boolean {
   return node instanceof FunctionExpressionNode && node.value === undefined;
-=======
-  return true;
 }
 
 export function markInvalid(nodeOrToken?: SyntaxNode | SyntaxToken) {
@@ -443,5 +437,4 @@
 
 export function isInvalidToken(token?: SyntaxToken): boolean {
   return token?.kind === SyntaxTokenKind.INVALID;
->>>>>>> c66831f0
 }