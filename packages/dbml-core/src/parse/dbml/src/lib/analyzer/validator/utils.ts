import { SyntaxToken, SyntaxTokenKind } from '../../lexer/tokens';
import {
  BlockExpressionNode,
  ElementDeclarationNode,
  FunctionExpressionNode,
  ListExpressionNode,
  LiteralNode,
  PrefixExpressionNode,
  PrimaryExpressionNode,
  SyntaxNode,
  TupleExpressionNode,
  VariableNode,
} from '../../parser/nodes';
import { isHexChar } from '../../utils';
import { destructureComplexVariable, isBinaryRelationship } from '../utils';
import CustomValidator from './elementValidators/custom';
import EnumValidator from './elementValidators/enum';
import IndexesValidator from './elementValidators/indexes';
import NoteValidator from './elementValidators/note';
import ProjectValidator from './elementValidators/project';
import RefValidator from './elementValidators/ref';
import TableValidator from './elementValidators/table';
import TableGroupValidator from './elementValidators/tableGroup';
import { createSchemaSymbolIndex } from '../symbol/symbolIndex';
import { SchemaSymbol } from '../symbol/symbols';
import SymbolTable from '../symbol/symbolTable';
import SymbolFactory from '../symbol/factory';
import { isAccessExpression, isExpressionAVariableNode } from '../../parser/utils';
import { ElementKind } from './types';
import { NUMERIC_LITERAL_PREFIX } from '../../../constants';

// Pick a validator suitable for `element`
export function toElementKind(str: string): ElementKind {
  switch (str.toLowerCase()) {
    case 'enum':
      return ElementKind.ENUM;
    case 'table':
      return ElementKind.TABLE;
    case 'tablegroup':
      return ElementKind.TABLEGROUP;
    case 'project':
      return ElementKind.PROJECT;
    case 'ref':
      return ElementKind.REF;
    case 'note':
      return ElementKind.NOTE;
    case 'indexes':
      return ElementKind.INDEXES;
    default:
      return ElementKind.CUSTOM;
  }
}

export function pickValidator(element: ElementDeclarationNode & { type: SyntaxToken }) {
  switch (toElementKind(element.type.value)) {
    case ElementKind.ENUM:
      return EnumValidator;
    case ElementKind.TABLE:
      return TableValidator;
    case ElementKind.TABLEGROUP:
      return TableGroupValidator;
    case ElementKind.PROJECT:
      return ProjectValidator;
    case ElementKind.REF:
      return RefValidator;
    case ElementKind.NOTE:
      return NoteValidator;
    case ElementKind.INDEXES:
      return IndexesValidator;
    default:
      return CustomValidator;
  }
}

// Is the name valid (either simple or complex)
export function isValidName(nameNode: SyntaxNode): boolean {
  return !!destructureComplexVariable(nameNode).unwrap_or(false);
}

// Is the alias valid (only simple name is allowed)
export function isValidAlias(
  aliasNode: SyntaxNode,
): aliasNode is PrimaryExpressionNode & { expression: VariableNode } {
  return isSimpleName(aliasNode);
}

// Is the name valid and simple
export function isSimpleName(
  nameNode: SyntaxNode,
): nameNode is PrimaryExpressionNode & { expression: VariableNode } {
  return nameNode instanceof PrimaryExpressionNode && nameNode.expression instanceof VariableNode;
}

// Is the argument a ListExpression
export function isValidSettingList(
  settingListNode: SyntaxNode,
): settingListNode is ListExpressionNode {
  return settingListNode instanceof ListExpressionNode;
}

// Does the element has complex body
export function hasComplexBody(
  node: ElementDeclarationNode,
): node is ElementDeclarationNode & { body: BlockExpressionNode; bodyColon: undefined } {
  return node.body instanceof BlockExpressionNode && !node.bodyColon;
}

// Does the element has simple body
export function hasSimpleBody(
  node: ElementDeclarationNode,
): node is ElementDeclarationNode & { bodyColon: SyntaxToken } {
  return !!node.bodyColon;
}

// Register the `variables` array as a stack of schema, the following nested within the former
// `initialSchema` is the schema in which the first variable of `variables` is nested within
export function registerSchemaStack(
  variables: string[],
  initialSchema: SymbolTable,
  symbolFactory: SymbolFactory,
): SymbolTable {
  let prevSchema = initialSchema;
  // eslint-disable-next-line no-restricted-syntax
  for (const curName of variables) {
    let curSchema: SymbolTable | undefined;
    const curId = createSchemaSymbolIndex(curName);

    if (!prevSchema.has(curId)) {
      curSchema = new SymbolTable();
      const curSymbol = symbolFactory.create(SchemaSymbol, { symbolTable: curSchema });
      prevSchema.set(curId, curSymbol);
    } else {
      curSchema = prevSchema.get(curId)?.symbolTable;
      if (!curSchema) {
        throw new Error('Expect a symbol table in a schema symbol');
      }
    }
    prevSchema = curSchema;
  }

  return prevSchema;
}

export function isRelationshipOp(op?: string): boolean {
  return op === '-' || op === '<>' || op === '>' || op === '<';
}

export function isValidColor(value?: SyntaxNode): boolean {
  if (
    !(value instanceof PrimaryExpressionNode) ||
    !(value.expression instanceof LiteralNode) ||
    !(value.expression.literal?.kind === SyntaxTokenKind.COLOR_LITERAL)
  ) {
    return false;
  }

  const color = value.expression.literal.value;

  // e.g. #fff or #0abcde
  if (color.length !== 4 && color.length !== 7) {
    return false;
  }

  if (color[0] !== '#') {
    return false;
  }

  for (let i = 1; i < color.length; i += 1) {
    if (!isHexChar(color[i])) {
      return false;
    }
  }

  return true;
}

// Is the value non-existent
export function isVoid(value?: SyntaxNode): boolean {
  return (
    value === undefined ||
    (!Array.isArray(value) && value.end === -1 && value.start === -1) ||
    (Array.isArray(value) && value.length === 0)
  );
}

// Is the `value` a valid value for a column's `default` setting
// It's a valid only if it's a literal or a complex variable (potentially an enum member)
export function isValidDefaultValue(value?: SyntaxNode): boolean {
  if (
    value instanceof PrimaryExpressionNode &&
    (value.expression instanceof LiteralNode || value.expression instanceof VariableNode)
  ) {
    return true;
  }
<<<<<<< HEAD
=======
  if (
    value instanceof PrefixExpressionNode &&
    NUMERIC_LITERAL_PREFIX.includes(value.op?.value as any) &&
    isExpressionANumber(value.expression)
  ) {
    return true;
  }
>>>>>>> 2bfdf03c

  if (value instanceof FunctionExpressionNode) {
    return true;
  }

  if (!value || Array.isArray(value) || !isAccessExpression(value)) {
    return false;
  }

  const variables = destructureComplexVariable(value).unwrap_or(undefined);

  return variables !== undefined && variables.length > 0;
}

export function isExpressionANumber(value?: SyntaxNode): value is PrimaryExpressionNode & {
  expression: LiteralNode & { literal: { kind: SyntaxTokenKind.NUMERIC_LITERAL } };
} {
  return (
    value instanceof PrimaryExpressionNode &&
    value.expression instanceof LiteralNode &&
    value.expression.literal?.kind === SyntaxTokenKind.NUMERIC_LITERAL
  );
}

export function isUnaryRelationship(value?: SyntaxNode): value is PrefixExpressionNode {
  if (!(value instanceof PrefixExpressionNode)) {
    return false;
  }

  if (!isRelationshipOp(value.op?.value)) {
    return false;
  }

  const variables = destructureComplexVariable(value.expression).unwrap_or(undefined);

  return variables !== undefined && variables.length > 0;
}

export function isTupleOfVariables(value?: SyntaxNode): value is TupleExpressionNode & {
  elementList: (PrimaryExpressionNode & { expression: VariableNode })[];
} {
  return value instanceof TupleExpressionNode && value.elementList.every(isExpressionAVariableNode);
}

export { isBinaryRelationship };<|MERGE_RESOLUTION|>--- conflicted
+++ resolved
@@ -192,8 +192,7 @@
   ) {
     return true;
   }
-<<<<<<< HEAD
-=======
+
   if (
     value instanceof PrefixExpressionNode &&
     NUMERIC_LITERAL_PREFIX.includes(value.op?.value as any) &&
@@ -201,7 +200,6 @@
   ) {
     return true;
   }
->>>>>>> 2bfdf03c
 
   if (value instanceof FunctionExpressionNode) {
     return true;
