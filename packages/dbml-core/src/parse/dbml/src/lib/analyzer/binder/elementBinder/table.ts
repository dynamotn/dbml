--- conflicted
+++ resolved
@@ -27,10 +27,7 @@
         topSubnamesSymbolKind: [SymbolKind.Enum, SymbolKind.EnumField],
         remainingSubnamesSymbolKind: SymbolKind.Schema,
         ignoreNameNotFound: false,
-<<<<<<< HEAD
-=======
         keywords: KEYWORDS_OF_DEFAULT_SETTING,
->>>>>>> 2bfdf03c
       },
     },
   };
