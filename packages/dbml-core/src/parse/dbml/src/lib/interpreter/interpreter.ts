--- conflicted
+++ resolved
@@ -482,11 +482,7 @@
 
   // eslint-disable-next-line class-methods-use-this
   private custom(element: ElementDeclarationNode): string {
-<<<<<<< HEAD
-    return extractQuotedStringToken(element.body).unwrap_or('');
-=======
     return extractQuotedStringToken((element.body as FunctionApplicationNode).callee).unwrap_or('');
->>>>>>> 2bfdf03c
   }
 
   private tableGroup(element: ElementDeclarationNode): TableGroup | undefined {
