--- conflicted
+++ resolved
@@ -22,17 +22,11 @@
     const { stdout } = await exec(`${process.execPath} ${args.join(' ')}`);
     const expectStdout = fs.readFileSync(path.join(dirName, './stdout.txt'), 'utf-8');
 
-<<<<<<< HEAD
-    const actualStdout = stripAnsi(stdout);
-
-    expect(actualStdout).toBe(expectStdout);
-=======
     if (path.basename(dirName) === 'syntax-error') {
       expect(stdout).toContain(expectStdout);
     } else {
       expect(stdout.replace(/(?:\n)*$/g, '')).toBe(expectStdout.replace(/(?:\n)*$/g, ''));
     }
->>>>>>> 54f59deb
 
     if (isOutFile) {
       const fileNames = fs.readdirSync(path.join(dirName, './out-files'));
